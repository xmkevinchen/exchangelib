--- conflicted
+++ resolved
@@ -56,12 +56,8 @@
     data = dummy_xml(version=protocol.version.api_version)
     auth = get_auth_instance(credentials=protocol.credentials, auth_type=protocol.auth_type)
     with requests.sessions.Session() as s:
-<<<<<<< HEAD
         r = s.post(url=protocol.service_endpoint, headers=headers, data=data, auth=auth, allow_redirects=False,
                    verify=protocol.verify_ssl)
-=======
-        r = s.post(url=protocol.service_endpoint, headers=headers, data=data, auth=auth, allow_redirects=False)
->>>>>>> 7caa764f
     return _test_response(auth=auth, response=r)
 
 
@@ -164,15 +160,9 @@
                 # We were redirected to a different domain or sheme. Raise RedirectError so higher-level code can
                 # try again on this new domain or scheme.
                 raise RedirectError(url=e.value)
-<<<<<<< HEAD
-                # Some MS servers are masters of messing up HTTP, issuing 302 to an error page with zero content. Give this
-                # URL a chance with a POST request.
-                # raise TransportError('Circular redirect')
-=======
             # Some MS servers are masters of messing up HTTP, issuing 302 to an error page with zero content. Give this
             # URL a chance with a POST request.
             # raise TransportError('Circular redirect')
->>>>>>> 7caa764f
         r = s.post(url=service_endpoint, headers=headers, data=data, timeout=timeout, allow_redirects=False,
                    verify=verify)
     return _get_auth_method_from_response(response=r)
